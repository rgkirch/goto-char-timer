{
  "name": "goto-char-timer",
  "displayName": "GotoCharTimer",
  "description": "gets you there without fuss",
  "version": "0.0.67",
  "publisher": "rgkirch",
  "engines": {
    "vscode": "^1.93.0"
  },
  "license": "MIT",
  "categories": [
    "Other",
    "Keymaps"
  ],
  "keywords": [
    "jump",
    "acejump",
    "avy",
    "go",
    "navigate"
  ],
  "activationEvents": [],
  "main": "./dist/extension.js",
  "contributes": {
    "commands": [
      {
        "command": "GotoCharTimer.gotoCharTimer",
        "title": "Goto Char Timer"
      }
    ],
    "configuration": {
      "title": "Goto Char Timer",
      "type": "object",
      "properties": {
        "gotoCharTimer.charset": {
          "type": "string",
          "default": "abcdefghijklmnopqrstuvwxyz"
        },
        "gotoCharTimer.timeout": {
          "type": "number",
          "default": 500
        }
      }
    }
  },
  "scripts": {
    "vscode:prepublish": "npm run package",
    "compile": "npm run check-types && npm run lint && node esbuild.js",
    "watch": "npm-run-all -p watch:*",
    "watch:esbuild": "node esbuild.js --watch",
    "watch:tsc": "tsc --noEmit --watch --project tsconfig.json",
    "package": "npm run check-types && npm run lint && node esbuild.js --production",
    "compile-tests": "tsc -p . --outDir out",
    "watch-tests": "tsc -p . -w --outDir out",
    "pretest": "npm run compile-tests && npm run compile && npm run lint",
    "check-types": "tsc --noEmit",
    "lint": "eslint src/main",
    "test": "vscode-test"
  },
  "devDependencies": {
    "@eslint/js": "^9.17.0",
    "@types/mocha": "^10.0.9",
    "@types/node": "22.x",
<<<<<<< HEAD
    "@types/sinon": "^17.0.3",
    "@types/vscode": "^1.93.0",
    "@typescript-eslint/eslint-plugin": "^8.17.0",
    "@typescript-eslint/parser": "^8.17.0",
=======
    "@types/vscode": "^1.96.0",
    "@typescript-eslint/eslint-plugin": "^8.18.0",
    "@typescript-eslint/parser": "^8.19.0",
>>>>>>> a7f11979
    "@vscode/test-cli": "^0.0.10",
    "@vscode/test-electron": "^2.4.1",
    "esbuild": "^0.24.0",
    "eslint": "^9.16.0",
    "eslint-plugin-complexity": "^1.0.2",
    "glob": "^11.0.1",
    "globals": "^15.13.0",
    "npm-run-all": "^4.1.5",
    "sinon": "^19.0.2",
    "typescript": "^5.7.2",
    "typescript-eslint": "^8.19.0"
  },
  "dependencies": {
    "rxjs": "^7.8.1"
  },
  "extensionKind": [
    "ui"
  ],
  "pricing": "Free",
  "repository": {
    "type": "git",
    "url": "https://github.com/rgkirch/goto-char-timer.git"
  }
}<|MERGE_RESOLUTION|>--- conflicted
+++ resolved
@@ -61,16 +61,10 @@
     "@eslint/js": "^9.17.0",
     "@types/mocha": "^10.0.9",
     "@types/node": "22.x",
-<<<<<<< HEAD
     "@types/sinon": "^17.0.3",
-    "@types/vscode": "^1.93.0",
-    "@typescript-eslint/eslint-plugin": "^8.17.0",
-    "@typescript-eslint/parser": "^8.17.0",
-=======
     "@types/vscode": "^1.96.0",
     "@typescript-eslint/eslint-plugin": "^8.18.0",
     "@typescript-eslint/parser": "^8.19.0",
->>>>>>> a7f11979
     "@vscode/test-cli": "^0.0.10",
     "@vscode/test-electron": "^2.4.1",
     "esbuild": "^0.24.0",
