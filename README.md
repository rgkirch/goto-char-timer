Only 246 lines of code!!

<<<<<<< HEAD
github.com/AlDanial/cloc v 2.02  T=0.01 s (90.7 files/s, 33278.8 lines/s)
-------------------------------------------------------------------------------
Language                     files          blank        comment           code
-------------------------------------------------------------------------------
TypeScript                       1             31             90            246
-------------------------------------------------------------------------------
=======

>>>>>>> 2c58160f

# goto-char-timer

like emacs avy-goto-char-timer

you can jump the cursor to anywhere

activate the extension

quickly type the text where you want the cursor to go to

after a pause, the extension will add an overlay to all the matches

type the text in the overlay

then the cursor jumps to the begining of that match

## Features

There are other similar extensions but I didn't find any that worked the way I wanted.

## Requirements

## Extension Settings

### timeout
when typing the text to search for, if you pause for this many milliseconds, any text matching the string will be highlighted

default: 500ms

### charset
character set to use for jump labels

default: abcdefghijklmnopqrstuvwxyz

e.g.

This extension contributes the following settings:

* 'gotoCharTimer.timeout': Enable/disable this extension.
* 'gotoCharTimeout.charset': e.g. 'asdfghjkl' for homerow or 'aoeuidhtns' for dvorak homerow. defaults to 'abcdefghijklmnopqrstuvwxyz'

## Known Issues

### messes up marked regions
when it jumps the cursor, it creates a new selected region start and end. it should not do that...

### lables are longer than they need to be
if there's enough matches to bump up the label length then all lables are longer even though you might have an unambiguous match at a shorter number of characters

## Release Notes

### 1.0.0

Initial release.

## Following extension guidelines

Ensure that you've read through the extensions guidelines and follow the best practices for creating your extension.

* [Extension Guidelines](https://code.visualstudio.com/api/references/extension-guidelines)

## Working with Markdown

You can author your README using Visual Studio Code. Here are some useful editor keyboard shortcuts:

* Split the editor ('Cmd+\' on macOS or 'Ctrl+\' on Windows and Linux).
* Toggle preview ('Shift+Cmd+V' on macOS or 'Shift+Ctrl+V' on Windows and Linux).
* Press 'Ctrl+Space' (Windows, Linux, macOS) to see a list of Markdown snippets.

## For more information

* [Visual Studio Code's Markdown Support](http://code.visualstudio.com/docs/languages/markdown)
* [Markdown Syntax Reference](https://help.github.com/articles/markdown-basics/)

**Enjoy!**
<|MERGE_RESOLUTION|>--- conflicted
+++ resolved
@@ -1,15 +1,5 @@
 Only 246 lines of code!!
 
-<<<<<<< HEAD
-github.com/AlDanial/cloc v 2.02  T=0.01 s (90.7 files/s, 33278.8 lines/s)
--------------------------------------------------------------------------------
-Language                     files          blank        comment           code
--------------------------------------------------------------------------------
-TypeScript                       1             31             90            246
--------------------------------------------------------------------------------
-=======
-
->>>>>>> 2c58160f
 
 # goto-char-timer
 
