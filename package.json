{
  "name": "goto-char-timer",
<<<<<<< HEAD
  "displayName": "GotoCharTimer",
  "description": "gets you there without fuss",
  "version": "0.0.29",
=======
  "version": "0.0.30",
>>>>>>> 4b77cab2
  "publisher": "rgkirch",
  "engines": {
    "vscode": "^1.93.0"
  },
  "license": "MIT",
  "categories": [
    "Other",
    "Keymaps"
  ],
  "keywords": [
    "jump",
    "acejump",
    "avy",
    "go",
    "navigate"
  ],
  "activationEvents": [],
  "main": "./dist/extension.js",
  "contributes": {
    "commands": [
      {
        "command": "GotoCharTimer.gotoCharTimer",
        "title": "Goto Char Timer"
      }
    ],
    "configuration": {
      "title": "Goto Char Timer",
      "type": "object",
      "properties": {
        "gotoCharTimer.charset": {
          "type": "string",
          "default": "abcdefghijklmnopqrstuvwxyz"
        },
        "gotoCharTimer.timeout": {
          "type": "number",
          "default": 800
        }
      }
    }
  },
  "scripts": {
    "vscode:prepublish": "npm run package",
    "compile": "npm run check-types && npm run lint && node esbuild.js",
    "watch": "npm-run-all -p watch:*",
    "watch:esbuild": "node esbuild.js --watch",
    "watch:tsc": "tsc --noEmit --watch --project tsconfig.json",
    "package": "npm run check-types && npm run lint && node esbuild.js --production",
    "compile-tests": "tsc -p . --outDir out",
    "watch-tests": "tsc -p . -w --outDir out",
    "pretest": "npm run compile-tests && npm run compile && npm run lint",
    "check-types": "tsc --noEmit",
    "lint": "eslint src",
    "test": "vscode-test"
  },
  "devDependencies": {
    "@types/mocha": "^10.0.9",
    "@types/node": "20.x",
    "@types/vscode": "^1.93.0",
    "@typescript-eslint/eslint-plugin": "^8.10.0",
    "@typescript-eslint/parser": "^8.7.0",
    "@vscode/test-cli": "^0.0.10",
    "@vscode/test-electron": "^2.4.1",
    "esbuild": "^0.24.0",
    "eslint": "^9.13.0",
    "npm-run-all": "^4.1.5",
    "typescript": "^5.6.3"
  },
  "dependencies": {
    "rxjs": "^7.8.1"
  },
  "extensionKind": [
    "ui"
  ],
  "pricing": "Free",
  "repository": {
    "type": "git",
    "url": "https://github.com/rgkirch/goto-char-timer.git"
  }
}<|MERGE_RESOLUTION|>--- conflicted
+++ resolved
@@ -1,12 +1,8 @@
 {
   "name": "goto-char-timer",
-<<<<<<< HEAD
   "displayName": "GotoCharTimer",
   "description": "gets you there without fuss",
-  "version": "0.0.29",
-=======
   "version": "0.0.30",
->>>>>>> 4b77cab2
   "publisher": "rgkirch",
   "engines": {
     "vscode": "^1.93.0"
